# thickness.py
#
# Description: In this file, we attempt to develop an algorithm to determine the thickness of an arbitrary graph
#
# See: http://mathworld.wolfram.com/GraphThickness.html
#
# Group:
#  - Jake Billings
#  - Patricia Figueroa
#  - Alex Klein
#
# Class: MATH4408
# Date: 03/15/2018

# import all of the graphs Dr. Gethner gave us to test
from graphs import *

# import math stuff
from math import floor

# import networkx
import networkx as nx

# import planarity testing
from planarity import is_planar

from stolen import algorithm_u


# edge_count_of_complete_graph
#
# returns the number of edges that are in a complete graph on n vertices
def edge_count_of_complete_graph(n):
    return n * (n - 1) / 2


# thickness()
#
# work-in-progress function
#
# returns an integer representing the thickness of graph g
#  should return the same results as naive_thickness; however, this function contains optimizations for known
#  graph characterizations
#
# tested by test_thickness()
# See: http://mathworld.wolfram.com/GraphThickness.html
def thickness(G):
    # Complete Graphs
    #
    # The thickness of an arbitrary complete graph is given by
    # floor((n+7)/6) (except for where n=9,10 where thickness is 3)
    #
    # Alekseev, V. B.; Goncakov, V. S.
    # https://mathscinet.ams.org/mathscinet-getitem?mr=0460162
    if G.number_of_edges() == edge_count_of_complete_graph(G.number_of_nodes()):
        if G.number_of_nodes() == 9 or G.number_of_nodes() == 10:
            return 3
        else:
            return int(floor((G.number_of_nodes() + 7) / 6))

    # Planar Graphs
    #
    # The thickness of any planar graph is 1
    if is_planar(G):
        return 1

    # Small Graphs
    #
    # If a graph is pretty small, we can run a brute-force-search
    if G.number_of_edges() < 8:
        return brute_force_thickness(G)

    # All other graphs
    #
    # since we couldn't find a characterization that helps with this graph, we check using
    # Alex's brute-force-like search algorithm
    #
    # note: this is not guaranteed to yield the actual thickness; only a number greater than or equal to it
    return naive_thickness(G)


# naive_thickness()
#
# Alex's algorithm to return the thickness of a graph via
#  brute-force-like search
#
# returns an integer that is greater than or equal to the thickness of graph g
#  however, it may not do so efficiently; use thickness() to receive all optimizations from this library
#
# tested by test_naive_thickness()
# See: http://mathworld.wolfram.com/GraphThickness.html
def naive_thickness(g):
    return len(naive_thickness_graphs(g))


def naive_thickness_graphs(g):
    """
    Generate the thickness graphs themselves
    :param g:
    :return:
    """
    vs = set()
    gs = [nx.Graph()]
    for e in g.edges():
        vs.add(e[0])
        vs.add(e[1])
        added = False
        for current in gs:
            current.add_edge(e[0], e[1])
            if is_planar(current):
                added = True
                break
            else:
                current.remove_edge(e[0], e[1])

        if not added:
            ng = nx.Graph()
            ng.add_edge(e[0], e[1])
            gs.append(ng)
    for g in gs:
        for v in vs:
            g.add_node(v)
    return gs


def round_robin_thickness(g):
    return len(round_robin_thickness_graphs(g))


def round_robin_thickness_graphs(g):
    """
    Generate round robin thickness graphs
    Take best known solution (naive)
    Allocate n-1 graphs (if > 1 in naive solution)
    Sort Edges
    Round robin edge assignment
    (i.e. try to spread out the edges for each node across the graphs)
    :param g:
    :return:
    """
    naive_best = naive_thickness_graphs(g)
    if len(naive_best) == 1:
        return naive_best

    gs = [nx.Graph() for _ in range(len(naive_best) - 1)]
    gedges = [e for e in g.edges()]
    gedges.sort()

    vs = set()
    for e in g.edges():
        vs.add(e[0])
        vs.add(e[1])

    for v in vs:
        for cur in gs:
            cur.add_node(v)

    not_added = []
    for i, edge in enumerate(gedges):
        gi = i % len(gs)
        gs[gi].add_edge(edge[0], edge[1])
        if not is_planar(gs[gi]):
            not_added.append(edge)
            gs[gi].remove_edge(edge[0], edge[1])

    not_added_again = []
    for e in not_added:
        added = False
        for gcur in gs:
            gcur.add_edge(e[0], e[1])
            if is_planar(gcur):
                added = True
                break
            else:
                gcur.remove_edge(e[0], e[1])

        if not added:
            not_added_again.append(e)

    if len(not_added_again) > 0:
        return naive_best

    return gs


def best_thickness(g):
    """
    Thickness of best implementation so far
    :param g: nx.Graph
    :return: int
    """
    return len(best_thickness_graphs(g))


def best_thickness_graphs(g):
    """
    The best implementation so far, change when we get a better one...
    :param g: nx.Graph
    :return: nx.Graph[]
    """
    return round_robin_thickness_graphs(g)


# brute_force_thickness()
#
# returns the thickness of a graph via brute-force search
# this function does not return in a reasonable amount of time for graphs of thickness >8
def brute_force_thickness(g):
    smallest_thickness = 500
    for thickness_guess in range(2, 4):
        for edge_arrangement in algorithm_u(g.edges(), thickness_guess):
            all_planar = True
            for layer in edge_arrangement:
                if not is_planar(_from_edge_list(layer)):
                    all_planar = False
                    break
            if all_planar and len(edge_arrangement) < smallest_thickness:
                smallest_thickness = len(edge_arrangement)
                break
        if smallest_thickness <= thickness_guess:
            break
    return smallest_thickness


# _from_edge_list()
#
# utility function to convert edge lists to networkx graphs
#
# edges: array of tuples representing edges
def _from_edge_list(edges):
    G = nx.Graph()
    G.add_edges_from(edges)
    return G


# test_naive_thickness()
#
# unit testing for the function naive_thickness()
def test_brute_force_thickness():
    print 'test_brute_force_thickness()'
    print '\tK5 should have thickness 2...'
    assert brute_force_thickness(_from_edge_list(edgesOfK5)) == 2
    print '\tPassed.'

    print '\tK8 should have thickness 2...'
    assert brute_force_thickness(_from_edge_list(edgesOfK8)) == 2
    print '\tPassed.'


# test_naive_thickness()
#
# unit testing for the function naive_thickness()
def test_naive_thickness():
    print('test_naive_thickness()')
    print('\tK5 should have thickness 2...')
    assert naive_thickness(_from_edge_list(edgesOfK5)) == 2
    print('\tPassed.')

    print('\tK8 should have thickness 2...')
    assert naive_thickness(_from_edge_list(edgesOfK8)) == 2
    print('\tPassed.')

    print('\tK9 should have thickness 3...')
    assert naive_thickness(_from_edge_list(edgesOfK9)) == 3
    print('\tPassed.')

    print('\tK5 minus one edge should have thickness 1...')
    assert naive_thickness(_from_edge_list(edgesOfK5[:-1])) == 1
    print('\tPassed.')


# test_thickness()
#
# unit testing for the function thickness()
def test_thickness():
    print('test_thickness()')
    print('\tK5 should have thickness 2...')
    assert thickness(_from_edge_list(edgesOfK5)) == 2
    print('\tPassed.')

    print('\tK8 should have thickness 2...')
    assert thickness(_from_edge_list(edgesOfK8)) == 2
    print('\tPassed.')

    print('\tK9 should have thickness 3...')
    assert thickness(_from_edge_list(edgesOfK9)) == 3
    print('\tPassed.')

    print('\tK5 minus one edge should have thickness 1...')
    assert thickness(_from_edge_list(edgesOfK5[:-1])) == 1
    print('\tPassed.')


def test_isomorphic():
    """
    Test that the best implementation generates sets of graphs that are isomorphic to the original

    :return:
    """
    for k, g in allGraphs:
        g = _from_edge_list(g)
        results = best_thickness_graphs(g)
        current = nx.Graph()
        for result in results:
            for e in result.edges():
                current.add_edge(e[0], e[1])

        assert nx.is_isomorphic(g, current)


# test()
#
# unit testing for graph thickness functions
def test():
    print('----Unit Testing----')
    test_thickness()
    test_naive_thickness()
<<<<<<< HEAD
    test_brute_force_thickness()
    print 'Passed all unit tests.'
    print '--End Unit Testing--'
=======
    test_isomorphic()
    print('Passed all unit tests.')
    print('--End Unit Testing--')
>>>>>>> 07613f99


# if anybody ever bothers running this file, run the test function
# then, output the thickness of all of the graphs Dr. Gethner gave us
if __name__ == '__main__':
    # run unit tests
    test()

    # allGraphs is an array of tuples
    #  where the first element is the name of the edge set
    #  and the second element is the edge set itself
    for g in allGraphs:
<<<<<<< HEAD
        print 'Calculating thickness of ' + g[0] + ' (e=' + str(len(g[1])) + ')...'
        print 'Result: ' + str(thickness(_from_edge_list(g[1])))
=======
        print('Calculating thickness of ' + g[0] + '...')
        print('Result: ' + str(thickness(_from_edge_list(g[1]))))
>>>>>>> 07613f99
<|MERGE_RESOLUTION|>--- conflicted
+++ resolved
@@ -291,12 +291,10 @@
     print('\tPassed.')
 
 
+# test_isomorphic()
+#
+# Test that the best implementation generates sets of graphs that are isomorphic to the original
 def test_isomorphic():
-    """
-    Test that the best implementation generates sets of graphs that are isomorphic to the original
-
-    :return:
-    """
     for k, g in allGraphs:
         g = _from_edge_list(g)
         results = best_thickness_graphs(g)
@@ -315,15 +313,10 @@
     print('----Unit Testing----')
     test_thickness()
     test_naive_thickness()
-<<<<<<< HEAD
     test_brute_force_thickness()
-    print 'Passed all unit tests.'
-    print '--End Unit Testing--'
-=======
     test_isomorphic()
     print('Passed all unit tests.')
     print('--End Unit Testing--')
->>>>>>> 07613f99
 
 
 # if anybody ever bothers running this file, run the test function
@@ -336,10 +329,5 @@
     #  where the first element is the name of the edge set
     #  and the second element is the edge set itself
     for g in allGraphs:
-<<<<<<< HEAD
         print 'Calculating thickness of ' + g[0] + ' (e=' + str(len(g[1])) + ')...'
-        print 'Result: ' + str(thickness(_from_edge_list(g[1])))
-=======
-        print('Calculating thickness of ' + g[0] + '...')
-        print('Result: ' + str(thickness(_from_edge_list(g[1]))))
->>>>>>> 07613f99
+        print 'Result: ' + str(thickness(_from_edge_list(g[1])))